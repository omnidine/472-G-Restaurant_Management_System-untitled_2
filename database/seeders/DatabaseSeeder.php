--- conflicted
+++ resolved
@@ -21,11 +21,8 @@
         User::factory(10)->create();
         Order::factory(30)->create();
         OrderList::factory(50)->create();
-<<<<<<< HEAD
         Table::factory(20)->create();
         Reservation::factory(30)->create();
-=======
         Food::factory(50)->create();
->>>>>>> c9590167
     }
 }