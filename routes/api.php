--- conflicted
+++ resolved
@@ -20,11 +20,8 @@
     Route::apiResource('users', UserController::class);
     Route::apiResource('orders', OrderController::class);
     Route::apiResource('orderLists', OrderListController::class);
-<<<<<<< HEAD
     Route::apiResource('tables', TableController::class);
     Route::apiResource('reservations', ReservationController::class);
-=======
     Route::apiResource('foods', FoodController::class);
->>>>>>> c9590167
 });
 
