<?php

namespace App\Http\Controllers\API;

use App\Http\Resources\Collections\FoodCollection;
use App\Http\Controllers\Controller;
use App\Http\Resources\FoodResource;
use App\Models\Food;
use App\Repositories\FoodRepository;
use Illuminate\Http\Request;
use Illuminate\Support\Facades\Gate;
use Illuminate\Support\Facades\Storage;

class FoodController extends Controller
{
    /**
     * Display a listing of the resource.
     */
    public function __construct(
        private FoodRepository $foodRepository
    ) {}

    public function index()
    {
        $foods = $this->foodRepository->getAll();
        return new FoodCollection($foods);
    }

    /**
     * Store a newly created resource in storage.
     */
    public function store(Request $request)
    {
        Gate::authorize('create', Food::class);
        $request->validate([
            'name' => 'required|string|max:255',
            'price' => 'required|numeric|min:1',
            'status' => 'required|in:available, unavailable',
            'category' => 'required|in:main course,dessert,beverage',
            'description' => 'nullable|string',
            'image_url' => 'required|string',
        ]);

        $food = $this->foodRepository->create([
            'name' => $request->get('name'),
            'price' => $request->get('price'),
            'status' => $request->get('status'),
            'category' => $request->get('category'),
            'description' => $request->get('description'),
            'image_url' => $request->get('image_url'),
        ]);

        return new FoodResource($food);
    }




    /**
     * Display the specified resource.
     */
    public function show(Food $food)
    {
        return new FoodResource($food);
    }

    /**
     * Update the specified resource in storage.
     */
    public function update(Request $request, Food $food)
    {
<<<<<<< HEAD
        Gate::authorize('update', Food::class);
        // Upadte Code
=======

        $this->foodRepository->update([
            'name' => $request->get('name'),
            'price' => $request->get('price'),
            'status' => $request->get('status'),
            'category' => $request->get('category'),
            'description' => $request->get('description'),
            'image_url' => $request->get('image_url'),
        ], $food->id);

        return new FoodResource($food->refresh());

>>>>>>> 1d5c3bb1
    }

    /**
     * Remove the specified resource from storage.
     */
    public function destroy(string $id)
    {
        //
    }
}<|MERGE_RESOLUTION|>--- conflicted
+++ resolved
@@ -31,28 +31,30 @@
      */
     public function store(Request $request)
     {
-        Gate::authorize('create', Food::class);
+//        Gate::authorize('create', Food::class);
         $request->validate([
             'name' => 'required|string|max:255',
-            'price' => 'required|numeric|min:1',
+            'price' => 'required|numeric|min:0',
             'status' => 'required|in:available, unavailable',
             'category' => 'required|in:main course,dessert,beverage',
             'description' => 'nullable|string',
-            'image_url' => 'required|string',
+            'image' => 'required|image|mimes:jpeg,png,gif,webp|max:5120',  // Validate image
         ]);
 
-        $food = $this->foodRepository->create([
-            'name' => $request->get('name'),
-            'price' => $request->get('price'),
-            'status' => $request->get('status'),
-            'category' => $request->get('category'),
-            'description' => $request->get('description'),
-            'image_url' => $request->get('image_url'),
+        // เก็บภาพใน MinIO
+        $imagePath = $request->file('image')->store('food_images', 's3');
+
+        $food = Food::create([
+            'name' => $request->input('name'),
+            'price' => $request->input('price'),
+            'status' => $request->input('status'),
+            'category' => $request->input('category'),
+            'description' => $request->input('description'),
+            'image_url' => Storage::disk('s3')->url($imagePath),  // Get the URL of the uploaded image
         ]);
 
         return new FoodResource($food);
     }
-
 
 
 
@@ -69,10 +71,6 @@
      */
     public function update(Request $request, Food $food)
     {
-<<<<<<< HEAD
-        Gate::authorize('update', Food::class);
-        // Upadte Code
-=======
 
         $this->foodRepository->update([
             'name' => $request->get('name'),
@@ -85,7 +83,8 @@
 
         return new FoodResource($food->refresh());
 
->>>>>>> 1d5c3bb1
+        Gate::authorize('update', Food::class);
+        // Upadte Code
     }
 
     /**
